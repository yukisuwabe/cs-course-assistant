--- conflicted
+++ resolved
@@ -73,8 +73,6 @@
             print(f"Loading documents from {file_path}...")
             with open(file_path, "r") as f:
                 data = json.load(f)
-<<<<<<< HEAD
-            # print(data)
 
             all_data = data.get("classes", {})
             for subject in all_data:
@@ -100,53 +98,6 @@
 
                     # Append the document
                     docs.append(Document(page_content=content))
-=======
-
-            all_data = data.get('data', {})
-            for course in all_data.get('classes', []):
-                course_title = course.get('titleShort', 'No title')
-                for group in course.get('enrollGroups', []):
-                    for section in group.get('classSections', []):
-                        # Extract meeting times, instructors, and notes for each section
-                        section_info = []
-                        
-                        # Extracting meeting details
-                        for meeting in section.get('meetings', []):
-                            start_time = meeting.get('timeStart', 'N/A')
-                            end_time = meeting.get('timeEnd', 'N/A')
-                            days = meeting.get('pattern', 'N/A')
-                            facility = meeting.get('facilityDescr', 'N/A')
-                            section_info.append(f"Meets {days} from {start_time} to {end_time} at {facility}.")
-                        
-                        # Extracting instructor details
-                        instructors = [
-                            f"{instructor.get('firstName', '')} {instructor.get('lastName', '')}"
-                            for instructor in meeting.get('instructors', [])
-                        ]
-                        if instructors:
-                            section_info.append(f"Instructors: {', '.join(instructors)}")
-                        
-                        # Extracting class notes
-                        notes = [
-                            note.get('descrlong', 'No notes available')
-                            for note in section.get('notes', [])
-                        ]
-                        if notes:
-                            section_info.append(f"Notes: {' '.join(notes)}")
-                        
-                        # Create document content and metadata
-                        content = f"Course: {course_title}\n" + "\n".join(section_info)
-                        metadata = {
-                            "course_id": course.get('crseId', 'N/A'),
-                            "section": section.get('section', 'N/A'),
-                            "class_number": section.get('classNbr', 'N/A'),
-                            "instructors": instructors,
-                            "notes": notes,
-                        }
-                        
-                        # Append the document
-                        docs.append(Document(page_content=content, metadata=metadata))
->>>>>>> 8b0cf55e
 
         print(f"Loaded {len(docs)} documents from {len(self.file_paths)} files.")
         # print(docs)
