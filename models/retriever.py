--- conflicted
+++ resolved
@@ -12,7 +12,6 @@
 class Retriever:
     """Manages document processing and vector store creation with embedding caching."""
 
-<<<<<<< HEAD
     def __init__(
         self,
         documents,
@@ -22,9 +21,6 @@
         data_folder="./data",
         force_recompute=False,
     ):
-=======
-    def __init__(self, documents, model_path, chunk_size=200, chunk_overlap=10, data_folder="./data", force_recompute=False):
->>>>>>> 8b0cf55e
         """
         Initialize the Retriever.
 
@@ -117,7 +113,7 @@
         )
         top_k = 12
         print("Vector store creation complete.")
-        return vectorstore.as_retriever(search_kwargs={'k': top_k})
+        return vectorstore.as_retriever(search_kwargs={"k": top_k})
 
     def _build_retriever(self):
         """Build the retriever."""
